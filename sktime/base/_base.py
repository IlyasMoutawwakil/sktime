# -*- coding: utf-8 -*-
"""
Base class template for objects and fittable objects.

templates in this module:

    BaseObject - object with parameters and tags
    BaseEstimator - BaseObject that can be fitted

Interface specifications below.

---

    class name: BaseObject

Hyper-parameter inspection and setter methods:
    inspect hyper-parameters      - get_params()
    setting hyper-parameters      - set_params(**params)

Tag inspection and setter methods
    inspect tags (all)            - get_tags()
    inspect tags (one tag)        - get_tag(tag_name: str, tag_value_default=None)
    inspect tags (class method)   - get_class_tags()
    inspect tags (one tag, class) - get_class_tag(tag_name:str, tag_value_default=None)
    setting dynamic tags          - set_tag(**tag_dict: dict)
    set/clone dynamic tags        - clone_tags(estimator, tag_names=None)

---

    class name: BaseEstimator

Provides all interface points of BaseObject, plus:

Parameter inspection:
    fitted parameter inspection - get_fitted_params()

State:
    fitted model/strategy   - by convention, any attributes ending in "_"
    fitted state flag       - is_fitted (property)
    fitted state check      - check_is_fitted (raises error if not is_fitted)

copyright: sktime developers, BSD-3-Clause License (see LICENSE file)
"""

__author__ = ["mloning", "RNKuhns", "fkiraly"]
__all__ = ["BaseEstimator", "BaseObject"]

import inspect

from copy import deepcopy

from sklearn import clone
from sklearn.base import BaseEstimator as _BaseEstimator
from sklearn.ensemble._base import _set_random_states

from sktime.exceptions import NotFittedError


class BaseObject(_BaseEstimator):
    """Base class for parametric objects with tags sktime.

    Extends scikit-learn's BaseEstimator to include sktime interface for tags.
    """

    def __init__(self):
        self._tags_dynamic = dict()
        super(BaseObject, self).__init__()

    @classmethod
    def get_class_tags(cls):
        """Get class tags from estimator class and all its parent classes.

        Returns
        -------
        collected_tags : dictionary of tag names : tag values
            collected from _tags class attribute via nested inheritance
            NOT overridden by dynamic tags set by set_tags or mirror_tags
        """
        collected_tags = dict()

        # We exclude the last two parent classes: sklearn.base.BaseEstimator and
        # the basic Python object.
        for parent_class in reversed(inspect.getmro(cls)[:-2]):
            if hasattr(parent_class, "_tags"):
                # Need the if here because mixins might not have _more_tags
                # but might do redundant work in estimators
                # (i.e. calling more tags on BaseEstimator multiple times)
                more_tags = parent_class._tags
                collected_tags.update(more_tags)

        return deepcopy(collected_tags)

    @classmethod
    def get_class_tag(cls, tag_name, tag_value_default=None):
        """Get tag value from estimator class (only class tags).

        Parameters
        ----------
        tag_name : str, name of tag value
        tag_value_default : any type, default/fallback value if tag is not found

        Returns
        -------
        tag_value : value of the tag tag_name in self if found
                    if tag is not found, returns tag_value_default
        """
        collected_tags = cls.get_class_tags()

        return collected_tags.get(tag_name, tag_value_default)

    def get_tags(self):
        """Get tags from estimator class and dynamic tag overrides.

        Returns
        -------
        collected_tags : dictionary of tag names : tag values
            collected from _tags class attribute via nested inheritance
            then any overrides and new tags from _tags_dynamic object attribute
        """
        collected_tags = self.get_class_tags()

        if hasattr(self, "_tags_dynamic"):
            collected_tags.update(self._tags_dynamic)

        return deepcopy(collected_tags)

    def get_tag(self, tag_name, tag_value_default=None):
        """Get tag value from estimator class and dynamic tag overrides.

        Parameters
        ----------
        tag_name : str, name of tag value
        tag_value_default : any type, default/fallback value if tag is not found

        Returns
        -------
        tag_value : value of the tag tag_name in self if found
                    if tag is not found, returns tag_value_default
        """
        collected_tags = self.get_tags()

        return collected_tags.get(tag_name, tag_value_default)

    def set_tags(self, **tag_dict):
        """Set dynamic tags to given values.

        Parameters
        ----------
        tag_dict : dictionary of tag names : tag values

        Returns
        -------
        reference to self

        State change
        ------------
        sets tag values in tag_dict as dynamic tags in self
        """
        self._tags_dynamic.update(deepcopy(tag_dict))

        return self

    def clone_tags(self, estimator, tag_names=None):
        """clone/mirror tags from another estimator as dynamic override.

        Parameters
        ----------
        estimator : an estimator inheriting from BaseEstimator
        tag_names : list of str, or str; names of tags to clone
            default = list of all tags in estimator

        Returns
        -------
        reference to self

        State change
        ------------
        sets tag values in tag_set from estimator as dynamic tags in self
        """
        tags_est = deepcopy(estimator.get_tags())

        # if tag_set is not passed, default is all tags in estimator
        if tag_names is None:
            tag_names = tags_est.keys()
        else:
            # if tag_set is passed, intersect keys with tags in estimator
            if not isinstance(tag_names, list):
                tag_names = [tag_names]
            tag_names = [key for key in tag_names if key in tags_est.keys()]

        update_dict = {key: tags_est[key] for key in tag_names}

        self.set_tags(update_dict)

        return self


class BaseEstimator(BaseObject):
    """Base class for defining estimators in sktime.

    Extends sktime's BaseObject to include basic functionality for fittable estimators.
    """

    def __init__(self):
        self._is_fitted = False
<<<<<<< HEAD
        self._tags_dynamic = dict()
=======
        super(BaseEstimator, self).__init__()
>>>>>>> 7d1155f5

    @property
    def is_fitted(self):
        """Whether `fit` has been called."""
        return self._is_fitted

    def check_is_fitted(self):
        """Check if the estimator has been fitted.

        Raises
        ------
        NotFittedError
            If the estimator has not been fitted yet.
        """
        if not self.is_fitted:
            raise NotFittedError(
                f"This instance of {self.__class__.__name__} has not "
                f"been fitted yet; please call `fit` first."
            )

<<<<<<< HEAD
    @classmethod
    def _all_tags(cls):
        """Get tags from estimator class and all its parent classes."""
        # We here create a separate estimator tag interface in addition to the one in
        # scikit-learn to make sure we do not interfere with scikit-learn's one
        # when we inherit from scikit-learn classes. We also make estimator tags a
        # class rather than object attribute.
        collected_tags = dict()

        # We exclude the last two parent classes; sklearn.base.BaseEstimator and
        # the basic Python object.
        for parent_class in reversed(inspect.getmro(cls)[:-2]):
            if hasattr(parent_class, "_tags"):
                # Need the if here because mixins might not have _more_tags
                # but might do redundant work in estimators
                # (i.e. calling more tags on BaseEstimator multiple times)
                more_tags = parent_class._tags
                collected_tags.update(more_tags)

        return collected_tags

    def get_tags(self):
        """Get tags from estimator class and dynamic tag overrides.

        Returns
        -------
        collected_tags : dictionary of tag names : tag values
            collected from _tags class attribute via nested inheritance
            then any overrides and new tags from _tags_dynamic object attribute
        """
        collected_tags = type(self)._all_tags().copy()

        if hasattr(self, "_tags_dynamic"):
            collected_tags.update(self._tags_dynamic)

        return collected_tags

    def get_tag(self, tag_name, tag_value_default=None):
        """Get tag value from estimator class and dynamic tag overrides.

        Arguments
        ---------
        tag_name : str, name of tag value
        tag_value_default : any type, default/fallback value if tag is not found

        Returns
        -------
        tag_value : value of the tag tag_name in self if found
                    if tag is not found, returns tag_value_default
        """
        collected_tags = self.get_tags()

        if tag_name in collected_tags.keys():
            return collected_tags[tag_name]
        else:
            return tag_value_default

    def set_tags(self, tag_dict):
        """set dynamic tags to given values

        Arguments
        ---------
        tag_dict : dictionary of tag names : tag values

        Returns
        -------
        reference to self

        State change
        ------------
        sets tag values in tag_dict as dynamic tags in self
        """
        self._tags_dynamic.update(tag_dict.copy())

        return self

    def mirror_tags(self, estimator, tag_set=None):
        """mirror tags from estimator as dynamic override

        Arguments
        ---------
        estimator : an estimator inheriting from BaseEstimator
        tag_set : list of str, or str; tag names
            default = list of all tags in estimator

        Returns
        -------
        reference to self

        State change
        ------------
        sets tag values in tag_set from estimator as dynamic tags in self
        """
        tags_est = estimator.get_tags().copy()

        # if tag_set is not passed, default is all tags in estimator
        if tag_set is None:
            tag_set = tags_est.keys()
        else:
            # if tag_set is passed, intersect keys with tags in estimator
            if not isinstance(tag_set, list):
                tag_set = [tag_set]
            tag_set = [key for key in tag_set if key in tags_est.keys()]

        update_dict = {key: tags_est[key] for key in tag_set}

        self.set_tags(update_dict)

        return self

=======
>>>>>>> 7d1155f5

def _clone_estimator(base_estimator, random_state=None):
    estimator = clone(base_estimator)

    if random_state is not None:
        _set_random_states(estimator, random_state)

    return estimator<|MERGE_RESOLUTION|>--- conflicted
+++ resolved
@@ -203,11 +203,7 @@
 
     def __init__(self):
         self._is_fitted = False
-<<<<<<< HEAD
-        self._tags_dynamic = dict()
-=======
         super(BaseEstimator, self).__init__()
->>>>>>> 7d1155f5
 
     @property
     def is_fitted(self):
@@ -228,120 +224,6 @@
                 f"been fitted yet; please call `fit` first."
             )
 
-<<<<<<< HEAD
-    @classmethod
-    def _all_tags(cls):
-        """Get tags from estimator class and all its parent classes."""
-        # We here create a separate estimator tag interface in addition to the one in
-        # scikit-learn to make sure we do not interfere with scikit-learn's one
-        # when we inherit from scikit-learn classes. We also make estimator tags a
-        # class rather than object attribute.
-        collected_tags = dict()
-
-        # We exclude the last two parent classes; sklearn.base.BaseEstimator and
-        # the basic Python object.
-        for parent_class in reversed(inspect.getmro(cls)[:-2]):
-            if hasattr(parent_class, "_tags"):
-                # Need the if here because mixins might not have _more_tags
-                # but might do redundant work in estimators
-                # (i.e. calling more tags on BaseEstimator multiple times)
-                more_tags = parent_class._tags
-                collected_tags.update(more_tags)
-
-        return collected_tags
-
-    def get_tags(self):
-        """Get tags from estimator class and dynamic tag overrides.
-
-        Returns
-        -------
-        collected_tags : dictionary of tag names : tag values
-            collected from _tags class attribute via nested inheritance
-            then any overrides and new tags from _tags_dynamic object attribute
-        """
-        collected_tags = type(self)._all_tags().copy()
-
-        if hasattr(self, "_tags_dynamic"):
-            collected_tags.update(self._tags_dynamic)
-
-        return collected_tags
-
-    def get_tag(self, tag_name, tag_value_default=None):
-        """Get tag value from estimator class and dynamic tag overrides.
-
-        Arguments
-        ---------
-        tag_name : str, name of tag value
-        tag_value_default : any type, default/fallback value if tag is not found
-
-        Returns
-        -------
-        tag_value : value of the tag tag_name in self if found
-                    if tag is not found, returns tag_value_default
-        """
-        collected_tags = self.get_tags()
-
-        if tag_name in collected_tags.keys():
-            return collected_tags[tag_name]
-        else:
-            return tag_value_default
-
-    def set_tags(self, tag_dict):
-        """set dynamic tags to given values
-
-        Arguments
-        ---------
-        tag_dict : dictionary of tag names : tag values
-
-        Returns
-        -------
-        reference to self
-
-        State change
-        ------------
-        sets tag values in tag_dict as dynamic tags in self
-        """
-        self._tags_dynamic.update(tag_dict.copy())
-
-        return self
-
-    def mirror_tags(self, estimator, tag_set=None):
-        """mirror tags from estimator as dynamic override
-
-        Arguments
-        ---------
-        estimator : an estimator inheriting from BaseEstimator
-        tag_set : list of str, or str; tag names
-            default = list of all tags in estimator
-
-        Returns
-        -------
-        reference to self
-
-        State change
-        ------------
-        sets tag values in tag_set from estimator as dynamic tags in self
-        """
-        tags_est = estimator.get_tags().copy()
-
-        # if tag_set is not passed, default is all tags in estimator
-        if tag_set is None:
-            tag_set = tags_est.keys()
-        else:
-            # if tag_set is passed, intersect keys with tags in estimator
-            if not isinstance(tag_set, list):
-                tag_set = [tag_set]
-            tag_set = [key for key in tag_set if key in tags_est.keys()]
-
-        update_dict = {key: tags_est[key] for key in tag_set}
-
-        self.set_tags(update_dict)
-
-        return self
-
-=======
->>>>>>> 7d1155f5
-
 def _clone_estimator(base_estimator, random_state=None):
     estimator = clone(base_estimator)
 
